package vc

import (
	"encoding/base64"
	"encoding/json"
	"fmt"
	"strings"

	"github.com/pilacorp/go-credential-sdk/credential/common/dto"
	"github.com/pilacorp/go-credential-sdk/credential/common/jsonmap"
	"github.com/pilacorp/go-credential-sdk/credential/common/jwt"
)

type JWTHeaders map[string]interface{}

type JWTCredential struct {
	signingInput string         // JWT header.payload (base64 encoded)
	payloadData  CredentialData // Parsed payload as CredentialData
	signature    string         // JWT signature (if signed)
}

func NewJWTCredential(vcc CredentialContents, opts ...CredentialOpt) (Credential, error) {
	// Convert CredentialContents to CredentialData
	m, err := serializeCredentialContents(&vcc)
	if err != nil {
		return nil, fmt.Errorf("failed to serialize credential contents: %w", err)
	}

	payloadData := CredentialData(m)

	// Extract other claims from credentialContents
	otherClaims := map[string]interface{}{}
	if vcc.Issuer != "" {
		otherClaims["iss"] = vcc.Issuer
	}
	if len(vcc.Subject) > 0 && vcc.Subject[0].ID != "" {
		otherClaims["sub"] = vcc.Subject[0].ID
	}
	if !vcc.ValidUntil.IsZero() {
		otherClaims["exp"] = vcc.ValidUntil.Unix()
	}
	if !vcc.ValidFrom.IsZero() {
		otherClaims["iat"] = vcc.ValidFrom.Unix()
		otherClaims["nbf"] = vcc.ValidFrom.Unix()
	}
	if vcc.ID != "" {
		otherClaims["jti"] = vcc.ID
	}

	// Build payload with vc claim and other claims
	payload := map[string]interface{}{
		"vc": payloadData,
	}
	// Add other claims to payload
	for key, value := range otherClaims {
		payload[key] = value
	}

	options := getOptions(opts...)
	header := map[string]interface{}{
		"typ": "JWT",
		"alg": "ES256K",
		"kid": fmt.Sprintf("%s#%s", vcc.Issuer, options.verificationMethodKey),
	}

	// Encode header and payload
	headerJSON, err := json.Marshal(header)
	if err != nil {
		return nil, fmt.Errorf("failed to marshal header: %w", err)
	}
	headerEncoded := base64.RawURLEncoding.EncodeToString(headerJSON)

	payloadJSON, err := json.Marshal(payload)
	if err != nil {
		return nil, fmt.Errorf("failed to marshal payload: %w", err)
	}
	payloadEncoded := base64.RawURLEncoding.EncodeToString(payloadJSON)

	// Create signing input (header.payload)
	signingInput := headerEncoded + "." + payloadEncoded

	e := &JWTCredential{
		signingInput: signingInput,
		payloadData:  payloadData,
		signature:    "",
	}

	// Return JWTCredential
	return e, e.executeOptions(opts...)
}

func ParseJWTCredential(rawJWT string, opts ...CredentialOpt) (Credential, error) {
	if !isJWTCredential(rawJWT) {
		return nil, fmt.Errorf("invalid JWT format")
	}

	// prevent " from marshalling to json
	rawJWT = strings.Trim(rawJWT, "\"")

	// Split JWT into parts
	parts := strings.Split(rawJWT, ".")

	// Extract the payload and header
	headerEncoded := parts[0]
	payloadEncoded := parts[1]
	signature := ""
	if len(parts) == 3 {
		signature = parts[2]
	}

	// Decode the payload and header
	payloadBytes, err := base64.RawURLEncoding.DecodeString(payloadEncoded)
	if err != nil {
		return nil, fmt.Errorf("failed to decode payload: %w", err)
	}

	var payloadMap map[string]interface{}
	err = json.Unmarshal(payloadBytes, &payloadMap)
	if err != nil {
		return nil, fmt.Errorf("failed to unmarshal payload: %w", err)
	}

	// Store the vc claim in payload as payloadData
	vcData, ok := payloadMap["vc"]
	if !ok {
		return nil, fmt.Errorf("vc claim not found in JWT payload")
	}

	vcMap, ok := vcData.(map[string]interface{})
	if !ok {
		return nil, fmt.Errorf("vc claim is not a valid JSON object")
	}

	// Create signing input (header.payload)
	signingInput := headerEncoded + "." + payloadEncoded

	e := &JWTCredential{
		signingInput: signingInput,
		payloadData:  CredentialData(vcMap),
		signature:    signature,
	}

	return e, e.executeOptions(opts...)
}

func (j *JWTCredential) AddProof(priv string, opts ...CredentialOpt) error {
	signer := jwt.NewJWTSigner(priv)

	// Sign the existing signing input
	signature, err := signer.SignString(j.signingInput)
	if err != nil {
		return fmt.Errorf("failed to sign signing input: %w", err)
	}

	err = j.executeOptions(opts...)
	if err != nil {
		return err
	}

	// Update signature
	j.signature = signature

	return nil
}

func (j *JWTCredential) GetSigningInput() ([]byte, error) {
	return []byte(j.signingInput), nil
}

func (j *JWTCredential) AddCustomProof(proof *dto.Proof, opts ...CredentialOpt) error {
	if proof == nil {
		return fmt.Errorf("proof cannot be nil")
	}

	if len(proof.Signature) == 0 {
		return fmt.Errorf("proof signature cannot be empty")
	}

	err := j.executeOptions(opts...)
	if err != nil {
		return err
	}

	// Use the provided signature directly
	j.signature = base64.RawURLEncoding.EncodeToString(proof.Signature)

	return nil
}

func (j *JWTCredential) Verify(opts ...CredentialOpt) error {
	opts = append(opts, WithVerifyProof())

	return j.executeOptions(opts...)
}

func (j *JWTCredential) Serialize() (interface{}, error) {
	if j.signature != "" {
		// Signed JWT
		return j.signingInput + "." + j.signature, nil
	} else {
		// Unsigned JWT
		return j.signingInput, nil
	}
}

func (j *JWTCredential) GetContents() ([]byte, error) {
	return (*jsonmap.JSONMap)(&j.payloadData).ToJSON()
}

func (j *JWTCredential) GetType() string {
	return "JWT"
}

func (j *JWTCredential) executeOptions(opts ...CredentialOpt) error {
	options := getOptions(opts...)

	if options.isValidateSchema {
		if err := validateCredential(j.payloadData); err != nil {
			return fmt.Errorf("failed to validate credential: %w", err)
		}
	}

<<<<<<< HEAD
	if options.isCheckExpiration {
		if err := checkExpiration(j.payloadData); err != nil {
			return fmt.Errorf("failed to check expiration: %w", err)
=======
	if options.isCheckRevocation {
		if err := checkRevocation(j.payloadData); err != nil {
			return fmt.Errorf("failed to check revocation: %w", err)
>>>>>>> 2c0fbefc
		}
	}

	if options.isVerifyProof {
		serialized, err := j.Serialize()
		if err != nil {
			return fmt.Errorf("failed to serialize credential: %w", err)
		}

		verifier := jwt.NewJWTVerifier(options.didBaseURL)
		err = verifier.VerifyJWT(serialized.(string))
		if err != nil {
			return fmt.Errorf("failed to verify credential: %w", err)
		}
	}

	return nil
}<|MERGE_RESOLUTION|>--- conflicted
+++ resolved
@@ -220,15 +220,12 @@
 		}
 	}
 
-<<<<<<< HEAD
 	if options.isCheckExpiration {
 		if err := checkExpiration(j.payloadData); err != nil {
 			return fmt.Errorf("failed to check expiration: %w", err)
-=======
 	if options.isCheckRevocation {
 		if err := checkRevocation(j.payloadData); err != nil {
 			return fmt.Errorf("failed to check revocation: %w", err)
->>>>>>> 2c0fbefc
 		}
 	}
 
