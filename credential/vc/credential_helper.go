package vc

import (
	"encoding/json"
	"fmt"
	"strconv"
	"time"

	"github.com/xeipuuv/gojsonschema"

	credentialstatus "github.com/pilacorp/go-credential-sdk/credential/common/credential-status"
	"github.com/pilacorp/go-credential-sdk/credential/common/util"
)

// serializeCredentialContents serializes CredentialContents into a Credential.
func serializeCredentialContents(vcc *CredentialContents) (CredentialData, error) {
	if vcc == nil {
		return nil, fmt.Errorf("credential contents is nil")
	}

	// Validate that at least one essential field is present
	if len(vcc.Context) == 0 && vcc.ID == "" && vcc.Issuer == "" {
		return nil, fmt.Errorf("credential contents must have at least one of: context, ID, or issuer")
	}

	vcJSON := make(CredentialData)
	if len(vcc.Context) > 0 {
		validatedContext, err := util.SerializeContexts(vcc.Context)
		if err != nil {
			return nil, fmt.Errorf("invalid @context: %w", err)
		}
		vcJSON["@context"] = validatedContext
	}

	if vcc.ID != "" {
		vcJSON["id"] = vcc.ID
	}

	if len(vcc.Types) > 0 {
		vcJSON["type"] = util.SerializeTypes(vcc.Types)
	}

	if len(vcc.Subject) > 0 {
		vcJSON["credentialSubject"] = serializeSubjects(vcc.Subject)
	}

	if vcc.Issuer != "" {
		vcJSON["issuer"] = vcc.Issuer
	}

	if len(vcc.Schemas) > 0 {
		vcJSON["credentialSchema"] = serializeSchemas(vcc.Schemas)
	}

	if len(vcc.CredentialStatus) > 0 {
		vcJSON["credentialStatus"] = serializeStatuses(vcc.CredentialStatus)
	}

	if !vcc.ValidFrom.IsZero() {
		vcJSON["validFrom"] = vcc.ValidFrom.Format(time.RFC3339)
	}

	if !vcc.ValidUntil.IsZero() {
		vcJSON["validUntil"] = vcc.ValidUntil.Format(time.RFC3339)
	}

	return vcJSON, nil
}

// serializeSubjects converts a slice of Subject structs to a JSON-LD compatible format.
func serializeSubjects(subjects []Subject) interface{} {
	if len(subjects) == 0 {
		return nil
	}

	if len(subjects) == 1 {
		return serializeSubject(subjects[0])
	}

	return util.MapSlice(subjects, serializeSubject)
}

// serializeSubject converts a single Subject struct to a JSON object.
func serializeSubject(subject Subject) CredentialData {
	jsonObj := util.ShallowCopyObj(subject.CustomFields)
	if subject.ID != "" {
		jsonObj["id"] = subject.ID
	}

	return jsonObj
}

// serializeSchemas converts a slice of Schema structs to a JSON-LD compatible format.
func serializeSchemas(schemas []Schema) interface{} {
	if len(schemas) == 0 {
		return nil
	}

	if len(schemas) == 1 {
		return serializeSchema(schemas[0])
	}

	return util.MapSlice(schemas, serializeSchema)
}

// serializeSchema converts a single Schema struct to a JSON object.
func serializeSchema(schema Schema) CredentialData {
	return CredentialData{
		"id":   schema.ID,
		"type": schema.Type,
	}
}

// serializeStatuses converts a slice of Status structs to a JSON-LD compatible format.
func serializeStatuses(statuses []Status) interface{} {
	if len(statuses) == 0 {
		return nil
	}

	if len(statuses) == 1 {
		return serializeStatus(statuses[0])
	}

	return util.MapSlice(statuses, serializeStatus)
}

// serializeStatus converts a single Status struct to a JSON object.
func serializeStatus(status Status) CredentialData {
	result := make(CredentialData)

	if status.ID != "" {
		result["id"] = status.ID
	}

	if status.Type != "" {
		result["type"] = status.Type
	}

	if status.StatusPurpose != "" {
		result["statusPurpose"] = status.StatusPurpose
	}

	if status.StatusListIndex != "" {
		result["statusListIndex"] = status.StatusListIndex
	}

	if status.StatusListCredential != "" {
		result["statusListCredential"] = status.StatusListCredential
	}

	return result
}

// parseContext extracts the @context field from a Credential.
func parseContext(c CredentialData, contents *CredentialContents) error {
	if context, ok := c["@context"].([]interface{}); ok {
		for _, ctx := range context {
			switch v := ctx.(type) {
			case string, map[string]interface{}:
				contents.Context = append(contents.Context, v)
			default:
				return fmt.Errorf("unsupported context type: %T", v)
			}
		}
	}
	return nil
}

// parseID extracts the ID field from a Credential.
func parseID(c CredentialData, contents *CredentialContents) error {
	if id, ok := c["id"].(string); ok {
		contents.ID = id
	}

	return nil
}

// parseTypes extracts the type field from a Credential.
func parseTypes(c CredentialData, contents *CredentialContents) error {
	switch v := c["type"].(type) {
	case string:
		contents.Types = append(contents.Types, v)
	case []interface{}:
		for _, t := range v {
			if typeStr, ok := t.(string); ok {
				contents.Types = append(contents.Types, typeStr)
			}
		}
	default:
		return fmt.Errorf("unsupported type field: %T", v)
	}

	return nil
}

// parseIssuer extracts the issuer field from a Credential.
func parseIssuer(c CredentialData, contents *CredentialContents) error {
	if issuer, ok := c["issuer"].(string); ok {
		contents.Issuer = issuer
	}

	return nil
}

// parseDates extracts validFrom and validUntil fields from a Credential.
func parseDates(c CredentialData, contents *CredentialContents) error {
	if validFrom, ok := c["validFrom"].(string); ok {
		t, err := time.Parse(time.RFC3339, validFrom)
		if err != nil {
			return fmt.Errorf("failed to parse validFrom: %w", err)
		}
		contents.ValidFrom = t
	}

	if validUntil, ok := c["validUntil"].(string); ok {
		t, err := time.Parse(time.RFC3339, validUntil)
		if err != nil {
			return fmt.Errorf("failed to parse validUntil: %w", err)
		}
		contents.ValidUntil = t
	}

	return nil
}

// parseSubject extracts the credentialSubject field from a Credential.
func parseSubject(c CredentialData, contents *CredentialContents) error {
	subjectRaw := c["credentialSubject"]
	if subjectRaw == nil {
		return nil
	}

	switch subject := subjectRaw.(type) {
	case string:
		contents.Subject = []Subject{{ID: subject}}
	case map[string]interface{}:
		parsed, err := SubjectFromJSON(subject)
		if err != nil {
			return fmt.Errorf("failed to parse subject: %w", err)
		}

		contents.Subject = []Subject{parsed}
	case []interface{}:
		subjects := make([]Subject, 0, len(subject))
		for _, raw := range subject {
			sub, ok := raw.(map[string]interface{})
			if !ok {
				return fmt.Errorf("unsupported subject format: %T", raw)
			}
			parsed, err := SubjectFromJSON(sub)
			if err != nil {
				return fmt.Errorf("failed to parse subjects array: %w", err)
			}
			subjects = append(subjects, parsed)
		}

		contents.Subject = subjects
	default:
		return fmt.Errorf("unsupported subject format: %T", subject)
	}

	return nil
}

// SubjectFromJSON creates a credential subject from a JSON object.
func SubjectFromJSON(subjectObj CredentialData) (Subject, error) {
	flds, rest := util.SplitJSONObj(subjectObj, "id")

	id, err := parseStringField(flds, "id")
	if err != nil {
		return Subject{}, fmt.Errorf("failed to parse subject id: %w", err)
	}

	return Subject{ID: id, CustomFields: rest}, nil
}

// parseSchema extracts the credentialSchema field from a Credential.
func parseSchema(c CredentialData, contents *CredentialContents) error {
	schemaRaw := c["credentialSchema"]
	if schemaRaw == nil {
		return nil
	}

	switch schema := schemaRaw.(type) {
	case map[string]interface{}:
		parsed, err := parseSchemaID(schema)
		if err != nil {
			return fmt.Errorf("failed to parse schema: %w", err)
		}
		contents.Schemas = append(contents.Schemas, parsed)
	case []interface{}:
		for _, raw := range schema {
			parsed, err := parseSchemaID(raw)
			if err != nil {
				return fmt.Errorf("failed to parse schema: %w", err)
			}
			contents.Schemas = append(contents.Schemas, parsed)
		}
	default:
		return fmt.Errorf("unsupported schema format: %T", schema)
	}

	return nil
}

// parseStatus extracts the credentialStatus field from a Credential.
func parseStatus(c CredentialData, contents *CredentialContents) error {
	statusRaw := c["credentialStatus"]
	if statusRaw == nil {
		return nil
	}

	switch status := statusRaw.(type) {
	case map[string]interface{}:
		parsed, err := parseStatusEntry(status)
		if err != nil {
			return fmt.Errorf("failed to parse status: %w", err)
		}

		contents.CredentialStatus = append(contents.CredentialStatus, parsed)
	case []interface{}:
		for _, raw := range status {
			if statusMap, ok := raw.(map[string]interface{}); ok {
				parsed, err := parseStatusEntry(statusMap)
				if err != nil {
					return fmt.Errorf("failed to parse status: %w", err)
				}

				contents.CredentialStatus = append(contents.CredentialStatus, parsed)
			} else {
				return fmt.Errorf("unsupported status format: %T", raw)
			}
		}
	default:
		return fmt.Errorf("unsupported status format: %T", status)
	}
	return nil
}

// parseStatusEntry parses a single status entry from a JSON object.
func parseStatusEntry(status map[string]interface{}) (Status, error) {
	s := Status{}

	if id, ok := status["id"].(string); ok {
		s.ID = id
	}

	if t, ok := status["type"].(string); ok {
		s.Type = t
	}

	if purpose, ok := status["statusPurpose"].(string); ok {
		s.StatusPurpose = purpose
	}

	if index, ok := status["statusListIndex"].(string); ok {
		s.StatusListIndex = index
	}

	if cred, ok := status["statusListCredential"].(string); ok {
		s.StatusListCredential = cred
	}

	return s, nil
}

// parseSchemaID parses a Schema from a value.
func parseSchemaID(value interface{}) (Schema, error) {
	var schema Schema
	switch v := value.(type) {
	case string:
		schema.ID = v
	case map[string]interface{}:
		if id, ok := v["id"].(string); ok {
			schema.ID = id
		}
		if t, ok := v["type"].(string); ok {
			schema.Type = t
		}
	default:
		return schema, fmt.Errorf("invalid schema format: %T", v)
	}

	return schema, nil
}

// parseProofs extracts the proof field from a Credential.
func parseProofs(c CredentialData, contents *CredentialContents) error {
	proofRaw := c["proof"]
	if proofRaw == nil {
		return nil
	}

	return nil
}

// parseStringField extracts a string field from a JSON object.
func parseStringField(obj CredentialData, fieldName string) (string, error) {
	if value, ok := obj[fieldName]; ok {
		if str, ok := value.(string); ok {
			return str, nil
		}
		return "", fmt.Errorf("field %q must be a string, got %T", fieldName, value)
	}

	return "", nil
}

// validateCredential validates the Credential against its schema.
func validateCredential(m CredentialData) error {
	copyMap := util.ShallowCopyObj(m)

	requiredKeys := []string{"type", "credentialSchema", "credentialSubject"}
	var schemaList []interface{}
	for _, key := range requiredKeys {
		if _, exists := copyMap[key]; !exists {
			return fmt.Errorf("%s is required", key)
		}
		if key == "credentialSchema" {
			schemaList = convertToArray(copyMap[key])
		}
	}

	for _, schema := range schemaList {
		var schemaMap map[string]interface{}

		marshalJsonMap, err := json.Marshal(schema)
		if err != nil {
			return fmt.Errorf("failed to marshal schema: %w", err)
		}
		err = json.Unmarshal(marshalJsonMap, &schemaMap)
		if err != nil {
			return fmt.Errorf("failed to unmarshal schema: %w", err)
		}

		if schemaMap["id"] == nil {
			return fmt.Errorf("credentialSchema.id is required")
		}

		schemaID, ok := schemaMap["id"].(string)
		if !ok || schemaID == "" {
			return fmt.Errorf("credentialSchema.id must be a non-empty string")
		}

		schemaLoader := gojsonschema.NewReferenceLoader(schemaID)
		credentialLoader := gojsonschema.NewGoLoader(copyMap)

		result, err := gojsonschema.Validate(schemaLoader, credentialLoader)
		if err != nil {
			return fmt.Errorf("failed to validate schema: %w", err)
		}
		if !result.Valid() {
			return fmt.Errorf("credential validation failed: %v", result.Errors())
		}
	}

	return nil
}

<<<<<<< HEAD
// checkExpiration checks if the credential is not valid yet or expired.
func checkExpiration(c CredentialData) error {
	// Check if the credential is valid from a specific time
	validFrom, err := parseStringField(c, "validFrom")
	if err != nil {
		return fmt.Errorf("failed to parse validFrom: %w", err)
	}
	if validFrom != "" {
		validFromTime, err := time.Parse(time.RFC3339, validFrom)
		if err != nil {
			return fmt.Errorf("failed to parse validFrom: %w", err)
		}
		if time.Now().Before(validFromTime) {
			return fmt.Errorf("credential is not valid yet")
		}
	}

	// Check if the credential is valid until a specific
	validUntil, err := parseStringField(c, "validUntil")
	if err != nil {
		return fmt.Errorf("failed to parse validUntil: %w", err)
	}
	if validUntil != "" {
		validUntilTime, err := time.Parse(time.RFC3339, validUntil)
		if err != nil {
			return fmt.Errorf("failed to parse validUntil: %w", err)
		}
		if time.Now().After(validUntilTime) {
			return fmt.Errorf("credential is expired")
		}
=======
// checkRevocation checks that credentialStatus is present and, if using a
// status list, verifies the credential is not revoked.
func checkRevocation(c CredentialData) error {
	// If there's no credentialStatus at all, treat as not using revocation → no error.
	rawStatus, ok := c["credentialStatus"]
	if !ok || rawStatus == nil {
		return nil
	}

	statusMap, ok := rawStatus.(map[string]interface{})
	if !ok {
		return fmt.Errorf("credentialStatus must be an object")
	}

	// If credentialStatus is an empty object, also treat it as "no revocation info".
	if len(statusMap) == 0 {
		return nil
	}

	rawStatusListCredential, ok := statusMap["statusListCredential"]
	if !ok || rawStatusListCredential == nil {
		return fmt.Errorf("credentialStatus.statusListCredential is required")
	}

	statusListCredential, ok := rawStatusListCredential.(string)
	if !ok || statusListCredential == "" {
		return fmt.Errorf("credentialStatus.statusListCredential must be a non-empty string")
	}

	rawStatusListIndex, ok := statusMap["statusListIndex"]
	if !ok || rawStatusListIndex == nil {
		return fmt.Errorf("credentialStatus.statusListIndex is required")
	}

	statusListIndex, ok := rawStatusListIndex.(string)
	if !ok || statusListIndex == "" {
		return fmt.Errorf("credentialStatus.statusListIndex must be a non-empty string")
	}

	position, err := strconv.Atoi(statusListIndex)
	if err != nil {
		return fmt.Errorf("invalid credentialStatus.statusListIndex: %w", err)
	}

	// Call status list API and check revocation based on encodedList bits.
	isRevoked, err := credentialstatus.FetchAndCheckRevocation(statusListCredential, position)
	if err != nil {
		return fmt.Errorf("failed to check revocation: %w", err)
	}
	if isRevoked {
		return fmt.Errorf("credential is revoked")
>>>>>>> 2c0fbefc
	}

	return nil
}

// convertToArray ensures a value is represented as an array.
func convertToArray(value interface{}) []interface{} {
	if value == nil {
		return nil
	}
	if arr, ok := value.([]interface{}); ok {
		return arr
	}
	return []interface{}{value}
}<|MERGE_RESOLUTION|>--- conflicted
+++ resolved
@@ -457,7 +457,6 @@
 	return nil
 }
 
-<<<<<<< HEAD
 // checkExpiration checks if the credential is not valid yet or expired.
 func checkExpiration(c CredentialData) error {
 	// Check if the credential is valid from a specific time
@@ -488,7 +487,6 @@
 		if time.Now().After(validUntilTime) {
 			return fmt.Errorf("credential is expired")
 		}
-=======
 // checkRevocation checks that credentialStatus is present and, if using a
 // status list, verifies the credential is not revoked.
 func checkRevocation(c CredentialData) error {
@@ -540,7 +538,6 @@
 	}
 	if isRevoked {
 		return fmt.Errorf("credential is revoked")
->>>>>>> 2c0fbefc
 	}
 
 	return nil
